--- conflicted
+++ resolved
@@ -1,134 +1,124 @@
-# Compiler Homework
-
-OCamle 语法参考：https://ocaml.org/manual/language.html
-
-99 Problems (solved) in OCaml: https://ocaml.org/learn/tutorials/99problems.html
-
-★ Git 仓库地址（已闭源）: https://github.com/xiayulu/ZCaml.git
-
-# Install OCaml
-
-Install OCaml: https://cs3110.github.io/textbook/chapters/preface/install.html
-
-```shell
-sudo add-apt-repository ppa:avsm/ppa
-sudo apt update
-sudo apt install opam -y
-```
-
-# Install Rust
-
-💡 如果不想安装 Rust， 可以使用下面的 Docker 环境。
-
-Install Rust for WSL: https://www.rust-lang.org/tools/install
-
-```shell
-curl --proto '=https' --tlsv1.2 -sSf https://sh.rustup.rs | sh
-
-# 验证
-cargo --version
-
-```
-
-
-# 运行项目
-
-## 运行解释器
-
-温馨提示：目前解释器只支持单行代码，请不要使用换行格式的代码，可以复制 `tests` 文件夹下的测试哦。
-
-```shell
-cargo run
-```
-
-![image](https://user-images.githubusercontent.com/41274826/163586571-5ccf5f1c-575c-462c-b259-92f99de13c2d.png)
-
-
-## 运行测试
-
-```shell
-cargo test
-```
-
-![image](https://user-images.githubusercontent.com/41274826/163696487-210382d1-de43-404e-8406-e07bd43b2bac.png)
-
-
-# Docker 运行
-
-1. 构建名为 `zcaml` 的 Docker 镜像
-
-```shell
-docker build -t zcaml .
-```
-
-2. 在 Docker 容器中运行解释器
-
-💡 请输入 `#quit;;` 退出。
-
-```shell
-docker run --rm -it zcaml cargo run
-```
-
-3. 在 dokcer 容器中运行测试
-
-```shell
-docker run --rm -it zcaml cargo test
-```
-
-# 语法参考
-
-我自己写的 OCaml 叫 ZCaml, 语法请参考 `reference` 文件夹下的 `ZCaml.bnf` 文件。
-
-已经支持的语法：
-
-- 整数：`1`, `1_000`
-- 布尔值：`true`, `false`
-- 算术表达式：`1 + 1 * (2 + 3)`
-- 布尔表达式：`true && false || true`
-- 单目运算符：`-1`, `+（1 + 2）`
-- 函数或变量定义：`let rec even n = n = 0 || odd (n - 1) and odd n = n <> 0 && even (n - 1);;`
-- Let 表达式：`let x = 1 in x + 1`
-- 函数调用：`add 2 (-1)`
-- 分支语句: `let rec gcd a b = if b = 0 then a else gcd b (a mod b);;`
-
-正在开发的语法：
-- 类型
-<<<<<<< HEAD
-
-# 代码解读
-
-代码源文件放在 `src` 文件夹下。
-
-`lexer.rs`: 词法分析器
-`parser.rs`: 语法分析器
-`main.rs`: 解释器程序
-
-测试用例在 `parser.rs` 文件 `tests` 模块中， 可以仿照其中的函数添加测试用例：
-
-```rust
-    #[test]
-    fn test_comment2() {
-        let input = r#"(** [even n] is whether [n] is even.
-    Requires: [n >= 0]. *)
-let rec even n =
-  n = 0 || odd (n - 1)
-
-(** [odd n] is whether [n] is odd.
-    Requires: [n >= 0]. *)
-and odd n =
-  n <> 0 && even (n - 1);;"#;
-        let mut parser = Parser::new(input.to_string());
-        parser.parse().unwrap();
-    }
-```
-
-其中 `r#"xxx"#` 表示 `raw` 字符串，与 Python raw sttring 类似。
-=======
-- 链表，数组
-- 字符串
-- match 表达式
-- for 语句
-- 浮点数
-
-
->>>>>>> 2001ecf9
+# Compiler Homework
+
+OCamle 语法参考：https://ocaml.org/manual/language.html
+
+99 Problems (solved) in OCaml: https://ocaml.org/learn/tutorials/99problems.html
+
+★ Git 仓库地址（已闭源）: https://github.com/xiayulu/ZCaml.git
+
+# Install OCaml
+
+Install OCaml: https://cs3110.github.io/textbook/chapters/preface/install.html
+
+```shell
+sudo add-apt-repository ppa:avsm/ppa
+sudo apt update
+sudo apt install opam -y
+```
+
+# Install Rust
+
+💡 如果不想安装 Rust， 可以使用下面的 Docker 环境。
+
+Install Rust for WSL: https://www.rust-lang.org/tools/install
+
+```shell
+curl --proto '=https' --tlsv1.2 -sSf https://sh.rustup.rs | sh
+
+# 验证
+cargo --version
+
+```
+
+
+# 运行项目
+
+## 运行解释器
+
+温馨提示：目前解释器只支持单行代码，请不要使用换行格式的代码，可以复制 `tests` 文件夹下的测试哦。
+
+```shell
+cargo run
+```
+
+![image](https://user-images.githubusercontent.com/41274826/163586571-5ccf5f1c-575c-462c-b259-92f99de13c2d.png)
+
+
+## 运行测试
+
+```shell
+cargo test
+```
+
+![image](https://user-images.githubusercontent.com/41274826/163696487-210382d1-de43-404e-8406-e07bd43b2bac.png)
+
+
+# Docker 运行
+
+1. 构建名为 `zcaml` 的 Docker 镜像
+
+```shell
+docker build -t zcaml .
+```
+
+2. 在 Docker 容器中运行解释器
+
+💡 请输入 `#quit;;` 退出。
+
+```shell
+docker run --rm -it zcaml cargo run
+```
+
+3. 在 dokcer 容器中运行测试
+
+```shell
+docker run --rm -it zcaml cargo test
+```
+
+# 语法参考
+
+我自己写的 OCaml 叫 ZCaml, 语法请参考 `reference` 文件夹下的 `ZCaml.bnf` 文件。
+
+已经支持的语法：
+
+- 整数：`1`, `1_000`
+- 布尔值：`true`, `false`
+- 算术表达式：`1 + 1 * (2 + 3)`
+- 布尔表达式：`true && false || true`
+- 单目运算符：`-1`, `+（1 + 2）`
+- 函数或变量定义：`let rec even n = n = 0 || odd (n - 1) and odd n = n <> 0 && even (n - 1);;`
+- Let 表达式：`let x = 1 in x + 1`
+- 函数调用：`add 2 (-1)`
+- 分支语句: `let rec gcd a b = if b = 0 then a else gcd b (a mod b);;`
+
+正在开发的语法：
+- 类型
+
+# 代码解读
+
+代码源文件放在 `src` 文件夹下。
+
+`lexer.rs`: 词法分析器
+`parser.rs`: 语法分析器
+`main.rs`: 解释器程序
+
+测试用例在 `parser.rs` 文件 `tests` 模块中， 可以仿照其中的函数添加测试用例：
+
+```rust
+    #[test]
+    fn test_comment2() {
+        let input = r#"(** [even n] is whether [n] is even.
+    Requires: [n >= 0]. *)
+let rec even n =
+  n = 0 || odd (n - 1)
+
+(** [odd n] is whether [n] is odd.
+    Requires: [n >= 0]. *)
+and odd n =
+  n <> 0 && even (n - 1);;"#;
+        let mut parser = Parser::new(input.to_string());
+        parser.parse().unwrap();
+    }
+```
+
+其中 `r#"xxx"#` 表示 `raw` 字符串，与 Python raw sttring 类似。